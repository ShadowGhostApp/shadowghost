<<<<<<< HEAD
﻿pub mod bus;
pub mod types;

pub use bus::*;
=======
﻿pub mod types;

>>>>>>> 6bc06340
pub use types::*;<|MERGE_RESOLUTION|>--- conflicted
+++ resolved
@@ -1,10 +1,5 @@
-<<<<<<< HEAD
-﻿pub mod bus;
+pub mod bus;
 pub mod types;
 
 pub use bus::*;
-=======
-﻿pub mod types;
-
->>>>>>> 6bc06340
 pub use types::*;