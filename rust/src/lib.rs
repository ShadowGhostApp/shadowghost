pub mod chats;
<<<<<<< HEAD
pub mod chats;
=======
>>>>>>> d152e945
pub mod contacts;
pub mod core;
pub mod crypto;
pub mod events;
mod frb_generated; /* AUTO INJECTED BY flutter_rust_bridge. This line may not be accurate, and you can change it according to your needs. */
pub mod network;
pub mod storage;
<<<<<<< HEAD
pub mod ui;
pub mod storage;
=======
>>>>>>> d152e945
pub mod utils;

// Re-export Flutter API functions
pub use chats::flutter_api::*;
pub use contacts::flutter_api::*;
pub use core::flutter_api::*;
pub use crypto::flutter_api::*;
pub use network::flutter_api::*;
pub use storage::flutter_api::*;

// Re-export core types
pub use chats::types::*;
pub use contacts::types::*;
pub use core::engine::ENGINE;
pub use crypto::types::*;
pub use network::types::*;
pub use storage::types::*;
// Re-export Flutter API functions
pub use chats::flutter_api::*;
pub use contacts::flutter_api::*;
pub use core::flutter_api::*;
pub use crypto::flutter_api::*;
pub use network::flutter_api::*;
pub use storage::flutter_api::*;

// Re-export core types
pub use chats::types::*;
pub use contacts::types::*;
pub use core::engine::ENGINE;
pub use crypto::types::*;
pub use network::types::*;
pub use storage::types::*;
// Re-export Flutter API functions
pub use chats::flutter_api::*;
pub use contacts::flutter_api::*;
pub use core::flutter_api::*;
pub use crypto::flutter_api::*;
pub use network::flutter_api::*;
pub use storage::flutter_api::*;

// Re-export core types
pub use chats::types::*;
pub use contacts::types::*;
pub use core::engine::ENGINE;
pub use crypto::types::*;
pub use network::types::*;
pub use storage::types::*;
// Re-export Flutter API functions
pub use chats::flutter_api::*;
pub use contacts::flutter_api::*;
pub use core::flutter_api::*;
pub use crypto::flutter_api::*;
pub use network::flutter_api::*;
pub use storage::flutter_api::*;

// Re-export core types
pub use chats::types::*;
pub use contacts::types::*;
pub use core::engine::ENGINE;
pub use crypto::types::*;
pub use network::types::*;
pub use storage::types::*;<|MERGE_RESOLUTION|>--- conflicted
+++ resolved
@@ -1,8 +1,5 @@
 pub mod chats;
-<<<<<<< HEAD
 pub mod chats;
-=======
->>>>>>> d152e945
 pub mod contacts;
 pub mod core;
 pub mod crypto;
@@ -10,11 +7,8 @@
 mod frb_generated; /* AUTO INJECTED BY flutter_rust_bridge. This line may not be accurate, and you can change it according to your needs. */
 pub mod network;
 pub mod storage;
-<<<<<<< HEAD
 pub mod ui;
 pub mod storage;
-=======
->>>>>>> d152e945
 pub mod utils;
 
 // Re-export Flutter API functions
@@ -31,49 +25,4 @@
 pub use core::engine::ENGINE;
 pub use crypto::types::*;
 pub use network::types::*;
-pub use storage::types::*;
-// Re-export Flutter API functions
-pub use chats::flutter_api::*;
-pub use contacts::flutter_api::*;
-pub use core::flutter_api::*;
-pub use crypto::flutter_api::*;
-pub use network::flutter_api::*;
-pub use storage::flutter_api::*;
-
-// Re-export core types
-pub use chats::types::*;
-pub use contacts::types::*;
-pub use core::engine::ENGINE;
-pub use crypto::types::*;
-pub use network::types::*;
-pub use storage::types::*;
-// Re-export Flutter API functions
-pub use chats::flutter_api::*;
-pub use contacts::flutter_api::*;
-pub use core::flutter_api::*;
-pub use crypto::flutter_api::*;
-pub use network::flutter_api::*;
-pub use storage::flutter_api::*;
-
-// Re-export core types
-pub use chats::types::*;
-pub use contacts::types::*;
-pub use core::engine::ENGINE;
-pub use crypto::types::*;
-pub use network::types::*;
-pub use storage::types::*;
-// Re-export Flutter API functions
-pub use chats::flutter_api::*;
-pub use contacts::flutter_api::*;
-pub use core::flutter_api::*;
-pub use crypto::flutter_api::*;
-pub use network::flutter_api::*;
-pub use storage::flutter_api::*;
-
-// Re-export core types
-pub use chats::types::*;
-pub use contacts::types::*;
-pub use core::engine::ENGINE;
-pub use crypto::types::*;
-pub use network::types::*;
 pub use storage::types::*;