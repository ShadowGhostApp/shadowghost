--- conflicted
+++ resolved
@@ -1,7 +1,3 @@
-<<<<<<< HEAD
-=======
-pub mod bridge;
->>>>>>> 9638d36c
 pub mod cli;
 pub mod config;
 pub mod contact_manager;
@@ -15,7 +11,6 @@
 pub mod storage;
 pub mod tls_masking;
 pub mod utils;
-<<<<<<< HEAD
 
 pub use config::{AppConfig, ConfigManager};
 pub use contact_manager::{ContactError, ContactManager};
@@ -37,32 +32,5 @@
         StorageStats,
     };
 }
-=======
 
-pub use bridge::*;
-pub use config::{AppConfig, ConfigManager};
-pub use contact_manager::{ContactError, ContactManager};
-pub use core::{CoreError, ShadowGhostCore};
-pub use crypto::{CryptoManager, EncryptedMessage, PublicKey};
-pub use events::{AppEvent, CryptoEvent, EventBus, NetworkEvent, StorageEvent};
-pub use network::{
-    ChatMessage, ChatMessageType, Contact, ContactStatus, DeliveryStatus, NetworkManager,
-    NetworkStats, PeerData, TrustLevel,
-};
-pub use peer::Peer;
-pub use storage::{StorageManager, StorageStats};
-
-pub mod prelude {
-    pub use crate::{
-        AppConfig, AppEvent, ChatMessage, ChatMessageType, ConfigManager, Contact, ContactError,
-        ContactManager, ContactStatus, CoreError, CryptoEvent, CryptoManager, DeliveryStatus,
-        EventBus, NetworkEvent, NetworkManager, Peer, PublicKey, ShadowGhostCore, StorageEvent,
-        StorageManager, StorageStats, TrustLevel,
-    };
-
-    pub use chrono;
-    pub use uuid;
-}
-
-flutter_rust_bridge::frb_generated_boilerplate!();
->>>>>>> 9638d36c
+flutter_rust_bridge::frb_generated_boilerplate!();