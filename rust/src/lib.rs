<<<<<<< HEAD
pub mod contacts;
pub mod core;
pub mod crypto;
pub mod events;
mod frb_generated; /* AUTO INJECTED BY flutter_rust_bridge. This line may not be accurate, and you can change it according to your needs. */
pub mod network;
=======
﻿pub mod chats;
pub mod contacts;
pub mod core;
pub mod crypto;
pub mod network;
pub mod storage;
>>>>>>> 1091b0b1
pub mod utils;

// Re-export Flutter API functions
pub use chats::flutter_api::*;
pub use contacts::flutter_api::*;
pub use core::flutter_api::*;
pub use crypto::flutter_api::*;
pub use network::flutter_api::*;
pub use storage::flutter_api::*;

// Re-export core types
pub use chats::types::*;
pub use contacts::types::*;
pub use core::engine::ENGINE;
pub use crypto::types::*;
pub use network::types::*;
pub use storage::types::*;<|MERGE_RESOLUTION|>--- conflicted
+++ resolved
@@ -1,18 +1,9 @@
-<<<<<<< HEAD
 pub mod contacts;
 pub mod core;
 pub mod crypto;
 pub mod events;
 mod frb_generated; /* AUTO INJECTED BY flutter_rust_bridge. This line may not be accurate, and you can change it according to your needs. */
 pub mod network;
-=======
-﻿pub mod chats;
-pub mod contacts;
-pub mod core;
-pub mod crypto;
-pub mod network;
-pub mod storage;
->>>>>>> 1091b0b1
 pub mod utils;
 
 // Re-export Flutter API functions
@@ -29,4 +20,19 @@
 pub use core::engine::ENGINE;
 pub use crypto::types::*;
 pub use network::types::*;
+pub use storage::types::*;
+// Re-export Flutter API functions
+pub use chats::flutter_api::*;
+pub use contacts::flutter_api::*;
+pub use core::flutter_api::*;
+pub use crypto::flutter_api::*;
+pub use network::flutter_api::*;
+pub use storage::flutter_api::*;
+
+// Re-export core types
+pub use chats::types::*;
+pub use contacts::types::*;
+pub use core::engine::ENGINE;
+pub use crypto::types::*;
+pub use network::types::*;
 pub use storage::types::*;