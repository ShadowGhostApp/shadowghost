--- conflicted
+++ resolved
@@ -266,11 +266,7 @@
 
         Ok(removed_count)
     }
-<<<<<<< HEAD
-
-=======
   
->>>>>>> 686215ea
     pub async fn save_contact(&self, contact: &Contact) -> Result<(), StorageError> {
         let mut contacts = self.contacts.write().await;
         contacts.insert(contact.id.clone(), contact.clone());
@@ -399,14 +395,10 @@
 
         for (contact_id, contact) in contacts.iter() {
             if contact.id != *contact_id {
-<<<<<<< HEAD
                 issues.push(format!(
                     "Contact ID mismatch: {} vs {}",
                     contact.id, contact_id
                 ));
-=======
-                issues.push(format!("Contact ID mismatch: {} vs {}", contact.id, contact_id));
->>>>>>> 686215ea
             }
 
             if contact.name.trim().is_empty() {
