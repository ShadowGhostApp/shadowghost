--- conflicted
+++ resolved
@@ -1,41 +1,9 @@
 ﻿pub mod engine;
 pub mod flutter_api;
-<<<<<<< HEAD
-pub mod health;
-pub mod lifecycle;
-pub mod metrics;
-pub mod peer;
-pub mod profile;
-=======
 pub mod manager;
->>>>>>> 6bc06340
 pub mod types;
 
 pub use engine::*;
 pub use flutter_api::*;
-<<<<<<< HEAD
-pub use health::*;
-pub use lifecycle::*;
-pub use metrics::*;
-pub use peer::*;
-pub use profile::*;
-pub use types::*;
-
-pub trait ShadowGhostCore {
-    fn is_initialized(&self) -> bool;
-    fn get_event_bus(&self) -> &crate::events::EventBus;
-}
-
-impl ShadowGhostCore for Engine {
-    fn is_initialized(&self) -> bool {
-        true // Engine is initialized when created
-    }
-
-    fn get_event_bus(&self) -> &crate::events::EventBus {
-        &self.event_bus
-    }
-}
-=======
 pub use manager::*;
-pub use types::*;
->>>>>>> 6bc06340
+pub use types::*;