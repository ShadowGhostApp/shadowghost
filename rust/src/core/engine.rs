--- conflicted
+++ resolved
@@ -1,9 +1,5 @@
-<<<<<<< HEAD
 use super::{Config, Profile, ProfileManager};
 use crate::events::EventBus;
-=======
-use super::{Config, EventBus, Profile, ProfileManager};
->>>>>>> 08ed3a2f
 use crate::{chats, contacts, crypto, network, storage};
 use std::path::PathBuf;
 use std::sync::OnceLock;
@@ -14,17 +10,10 @@
     profile: Profile,
     profile_path: PathBuf,
     chats_manager: chats::Manager,
-<<<<<<< HEAD
     contacts_manager: contacts::ContactManager,
     network_manager: network::NetworkManager,
     crypto_manager: crypto::SecurityManager,
     storage_manager: storage::StorageManager,
-=======
-    contacts_manager: contacts::Manager,
-    network_manager: network::Manager,
-    crypto_manager: crypto::Manager,
-    storage_manager: storage::Manager,
->>>>>>> 08ed3a2f
     config: Config,
     event_bus: EventBus,
 }
@@ -45,7 +34,6 @@
     pub fn new(profile: Profile, profile_path: PathBuf) -> Result<Self, EngineError> {
         let config = Config::load(&profile_path).map_err(|e| EngineError::Config(e))?;
         let event_bus = EventBus::new();
-<<<<<<< HEAD
 
         // Create managers in correct dependency order
         let storage_manager = storage::StorageManager::new(&profile_path, event_bus.clone())
@@ -96,57 +84,6 @@
         self.network_manager
             .start()
             .map_err(|e| EngineError::Initialization(e.to_string()))?;
-=======
->>>>>>> 08ed3a2f
-
-        // Create managers in correct dependency order
-        let storage_manager = storage::Manager::new(&profile_path, event_bus.clone())
-            .map_err(|e| EngineError::Manager(e))?;
-        let crypto_manager =
-            crypto::Manager::new(&profile_path).map_err(|e| EngineError::Manager(e))?;
-        let network_manager = network::Manager::new(&config, event_bus.clone())
-            .map_err(|e| EngineError::Manager(e))?;
-        let contacts_manager = contacts::Manager::new(storage_manager.clone(), event_bus.clone())
-            .map_err(|e| EngineError::Manager(e))?;
-        let chats_manager = chats::Manager::new(
-            storage_manager.clone(),
-            network_manager.clone(),
-            event_bus.clone(),
-        )
-        .map_err(|e| EngineError::Manager(e))?;
-
-        Ok(Self {
-            profile,
-            profile_path,
-            chats_manager,
-            contacts_manager,
-            network_manager,
-            crypto_manager,
-            storage_manager,
-            config,
-            event_bus,
-        })
-    }
-
-    pub async fn initialize(&mut self, user_name: &str) -> Result<(), EngineError> {
-        self.config.user_name = user_name.to_string();
-        self.config
-            .save(&self.profile_path)
-            .map_err(|e| EngineError::Config(e))?;
-
-        // Initialize all managers
-        self.storage_manager
-            .initialize()
-            .await
-            .map_err(|e| EngineError::Initialization(e))?;
-        self.crypto_manager
-            .initialize()
-            .await
-            .map_err(|e| EngineError::Initialization(e))?;
-        self.network_manager
-            .start()
-            .await
-            .map_err(|e| EngineError::Initialization(e))?;
 
         Ok(())
     }
@@ -154,54 +91,35 @@
     pub async fn shutdown(&mut self) -> Result<(), EngineError> {
         self.network_manager
             .stop()
-            .await
-            .map_err(|e| EngineError::Manager(e))?;
-        Ok(())
-    }
-
-<<<<<<< HEAD
-    pub async fn shutdown(&mut self) -> Result<(), EngineError> {
-        self.network_manager
-            .stop()
             .map_err(|e| EngineError::Manager(e.to_string()))?;
         Ok(())
     }
 
-=======
->>>>>>> 08ed3a2f
     pub fn chats(&self) -> &chats::Manager {
         &self.chats_manager
     }
 
-<<<<<<< HEAD
-    pub fn contacts(&self) -> &contacts::ContactManager {
-        &self.contacts_manager
+    pub fn get_current_timestamp() -> u64 {
+        std::time::SystemTime::now()
+            .duration_since(std::time::UNIX_EPOCH)
+            .unwrap()
+            .as_secs()
     }
 
-    pub fn network(&self) -> &network::NetworkManager {
-        &self.network_manager
-    }
-
-    pub fn crypto(&self) -> &crypto::SecurityManager {
-        &self.crypto_manager
-    }
-
-    pub fn storage(&self) -> &storage::StorageManager {
-=======
-    pub fn contacts(&self) -> &contacts::Manager {
-        &self.contacts_manager
-    }
-
-    pub fn network(&self) -> &network::Manager {
-        &self.network_manager
-    }
-
-    pub fn crypto(&self) -> &crypto::Manager {
-        &self.crypto_manager
-    }
-
-    pub fn storage(&self) -> &storage::Manager {
->>>>>>> 08ed3a2f
-        &self.storage_manager
+    pub fn format_chat_message(
+        from: &str,
+        to: &str,
+        content: &str,
+        msg_type: crate::network::ChatMessageType,
+    ) -> ChatMessage {
+        ChatMessage {
+            id: Self::create_message_id(),
+            from: from.to_string(),
+            to: to.to_string(),
+            content: content.to_string(),
+            msg_type,
+            timestamp: Self::get_current_timestamp(),
+            delivery_status: crate::network::DeliveryStatus::Pending,
+        }
     }
 }