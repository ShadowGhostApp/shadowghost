use crate::core::types::*;
use crate::events::EventBus;
use crate::{chats, contacts, crypto, network, storage};
use std::path::PathBuf;
use std::sync::OnceLock;

pub static ENGINE: OnceLock<Engine> = OnceLock::new();

pub struct Engine {
    profile: Profile,
    profile_path: PathBuf,
    chats_manager: chats::Manager,
    contacts_manager: contacts::ContactManager,
    network_manager: network::NetworkManager,
    crypto_manager: crypto::SecurityManager,
    storage_manager: storage::StorageManager,
    config: Config,
    event_bus: EventBus,
}

impl Engine {
    pub fn new(profile: Profile, profile_path: PathBuf) -> Result<Self, CoreError> {
        let config = Config::load(&profile_path).map_err(|e| CoreError::Config(e))?;
        let event_bus = EventBus::new();

        let storage_manager_for_chats =
            storage::StorageManager::new(&profile_path, event_bus.clone())
                .map_err(|e| CoreError::Manager(e.to_string()))?;

        let storage_manager = storage::StorageManager::new(&profile_path, event_bus.clone())
            .map_err(|e| CoreError::Manager(e.to_string()))?;

        let crypto_manager = crypto::SecurityManager::new(config.clone(), event_bus.clone())
            .map_err(|e| CoreError::Manager(e))?;

        let network_manager = network::NetworkManager::new_default()
            .map_err(|e| CoreError::Manager(e.to_string()))?;

        let contacts_manager = contacts::ContactManager::new(&profile_path)
            .map_err(|e| CoreError::Manager(e.to_string()))?;

        let chats_manager = chats::Manager::new(
<<<<<<< HEAD
            std::sync::Arc::new(tokio::sync::RwLock::new(storage_manager_for_chats)),
=======
            std::sync::Arc::new(tokio::sync::RwLock::new(storage_manager.clone())),
>>>>>>> 686215ea
            event_bus.clone(),
        )
        .map_err(|e| CoreError::Manager(e))?;

        Ok(Self {
            profile,
            profile_path,
            chats_manager,
            contacts_manager,
            network_manager,
            crypto_manager,
            storage_manager,
            config,
            event_bus,
        })
    }

    pub async fn initialize(&mut self, user_name: &str) -> Result<(), CoreError> {
        self.config.user_name = user_name.to_string();
        self.config
            .save(&self.profile_path)
            .map_err(|e| CoreError::Config(e))?;

        self.storage_manager
            .initialize()
            .await
            .map_err(|e| CoreError::Initialization(e))?;

        self.crypto_manager
            .initialize()
            .await
            .map_err(|e| CoreError::Initialization(e))?;

        self.network_manager
            .start()
            .map_err(|e| CoreError::Initialization(e.to_string()))?;

        Ok(())
    }

    pub async fn shutdown(&mut self) -> Result<(), CoreError> {
        self.network_manager
            .stop()
            .map_err(|e| CoreError::Manager(e.to_string()))?;
        Ok(())
    }

    pub fn chats(&self) -> &chats::Manager {
        &self.chats_manager
    }

    pub fn contacts(&self) -> &contacts::ContactManager {
        &self.contacts_manager
    }

    pub fn network(&self) -> &network::NetworkManager {
        &self.network_manager
    }

    pub fn storage(&self) -> &storage::StorageManager {
        &self.storage_manager
    }

    pub fn crypto(&self) -> &crypto::SecurityManager {
        &self.crypto_manager
    }

    pub fn get_current_timestamp() -> u64 {
        std::time::SystemTime::now()
            .duration_since(std::time::UNIX_EPOCH)
            .unwrap()
            .as_secs()
    }

    pub fn create_message_id() -> String {
        uuid::Uuid::new_v4().to_string()
    }

    pub fn format_chat_message(
        from: &str,
        to: &str,
        content: &str,
        msg_type: crate::network::ChatMessageType,
    ) -> crate::network::ChatMessage {
        crate::network::ChatMessage {
            id: Self::create_message_id(),
            from: from.to_string(),
            to: to.to_string(),
            content: content.to_string(),
            msg_type,
            timestamp: Self::get_current_timestamp(),
            delivery_status: crate::network::DeliveryStatus::Pending,
        }
    }
}<|MERGE_RESOLUTION|>--- conflicted
+++ resolved
@@ -40,11 +40,7 @@
             .map_err(|e| CoreError::Manager(e.to_string()))?;
 
         let chats_manager = chats::Manager::new(
-<<<<<<< HEAD
             std::sync::Arc::new(tokio::sync::RwLock::new(storage_manager_for_chats)),
-=======
-            std::sync::Arc::new(tokio::sync::RwLock::new(storage_manager.clone())),
->>>>>>> 686215ea
             event_bus.clone(),
         )
         .map_err(|e| CoreError::Manager(e))?;
