--- conflicted
+++ resolved
@@ -1,8 +1,5 @@
 use crate::core::types::*;
-<<<<<<< HEAD
-=======
 use crate::core::manager::*;
->>>>>>> 6bc06340
 use crate::events::EventBus;
 use crate::{chats, contacts, crypto, network, storage};
 use std::path::PathBuf;
@@ -41,13 +38,8 @@
             .map_err(|e| CoreError::Manager(e.to_string()))?;
 
         let chats_manager = chats::Manager::new(
-<<<<<<< HEAD
-            std::sync::Arc::new(tokio::sync::RwLock::new(storage_manager.clone())),
-            event_bus.clone(),
-=======
             std::sync::Arc::new(tokio::sync::RwLock::new(storage_manager.clone())), 
             event_bus.clone()
->>>>>>> 6bc06340
         )
         .map_err(|e| CoreError::Manager(e))?;
 
