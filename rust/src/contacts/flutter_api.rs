use crate::contacts::ContactStats;
use crate::core::ENGINE;
use crate::network::{Contact, ContactStatus, TrustLevel};

#[cfg(feature = "flutter")]
use flutter_rust_bridge::frb;

#[cfg_attr(feature = "flutter", frb)]
pub async fn add_contact(contact: Contact) -> Result<(), String> {
    Err("Not implemented - needs mutable engine access".to_string())
}

#[cfg_attr(feature = "flutter", frb)]
pub async fn remove_contact(contact_id: String) -> Result<(), String> {
    Err("Not implemented - needs mutable engine access".to_string())
}

#[cfg_attr(feature = "flutter", frb)]
pub async fn get_contact(contact_id: String) -> Result<Contact, String> {
    let engine = ENGINE.get().ok_or("Engine not initialized")?;
    engine
        .contacts()
        .get_contact(&contact_id)
        .ok_or_else(|| "Contact not found".to_string())
}

#[cfg_attr(feature = "flutter", frb)]
pub async fn get_all_contacts() -> Result<Vec<Contact>, String> {
    let engine = ENGINE.get().ok_or("Engine not initialized")?;
    Ok(engine.contacts().get_contacts())
}

#[cfg_attr(feature = "flutter", frb)]
pub async fn update_contact_status(
    contact_id: String,
    status: ContactStatus,
) -> Result<(), String> {
    Err("Not implemented - needs mutable engine access".to_string())
}

#[cfg_attr(feature = "flutter", frb)]
pub async fn set_trust_level(contact_id: String, trust_level: TrustLevel) -> Result<(), String> {
    Err("Not implemented - needs mutable engine access".to_string())
}

#[cfg_attr(feature = "flutter", frb)]
pub async fn block_contact(contact_id: String) -> Result<(), String> {
    Err("Not implemented - needs mutable engine access".to_string())
}

#[cfg_attr(feature = "flutter", frb)]
pub async fn unblock_contact(contact_id: String) -> Result<(), String> {
    Err("Not implemented - needs mutable engine access".to_string())
}

#[cfg_attr(feature = "flutter", frb)]
pub async fn is_contact_blocked(contact_id: String) -> Result<bool, String> {
    let engine = ENGINE.get().ok_or("Engine not initialized")?;
    Ok(engine.contacts().is_contact_blocked(&contact_id))
}

#[cfg_attr(feature = "flutter", frb)]
pub async fn get_contact_stats() -> Result<ContactStats, String> {
    let engine = ENGINE.get().ok_or("Engine not initialized")?;
    Ok(engine.contacts().get_contact_stats())
}

#[cfg_attr(feature = "flutter", frb)]
pub async fn find_contacts_by_name(name: String) -> Result<Vec<Contact>, String> {
    let engine = ENGINE.get().ok_or("Engine not initialized")?;
    Ok(engine.contacts().find_contacts_by_name(&name))
}

#[cfg_attr(feature = "flutter", frb)]
pub async fn find_contacts_by_address(address: String) -> Result<Vec<Contact>, String> {
    let engine = ENGINE.get().ok_or("Engine not initialized")?;
    Ok(engine.contacts().find_contacts_by_address(&address))
}

#[cfg_attr(feature = "flutter", frb)]
pub async fn get_contacts_by_trust_level(trust_level: TrustLevel) -> Result<Vec<Contact>, String> {
    let engine = ENGINE.get().ok_or("Engine not initialized")?;
    Ok(engine.contacts().get_contacts_by_trust_level(trust_level))
}

#[cfg_attr(feature = "flutter", frb)]
pub async fn get_contacts_by_status(status: ContactStatus) -> Result<Vec<Contact>, String> {
    let engine = ENGINE.get().ok_or("Engine not initialized")?;
    Ok(engine.contacts().get_contacts_by_status(status))
}

#[cfg_attr(feature = "flutter", frb)]
pub async fn batch_block_contacts(contact_ids: Vec<String>) -> Result<u32, String> {
    Err("Not implemented - needs mutable engine access".to_string())
}

#[cfg_attr(feature = "flutter", frb)]
pub async fn batch_unblock_contacts(contact_ids: Vec<String>) -> Result<u32, String> {
<<<<<<< HEAD
    Err("Not implemented - needs mutable engine access".to_string())
}

#[frb]
=======
    let engine = ENGINE.get().ok_or("Engine not initialized")?;
    engine
        .contacts()
        .batch_unblock_contacts(contact_ids)
        .await
        .map_err(|e| e.to_string())
}

#[cfg_attr(feature = "flutter", frb)]
>>>>>>> 686215ea
pub async fn save_contacts() -> Result<(), String> {
    Err("Not implemented - needs mutable engine access".to_string())
}

#[cfg_attr(feature = "flutter", frb)]
pub async fn load_contacts() -> Result<(), String> {
    Err("Not implemented - needs mutable engine access".to_string())
}<|MERGE_RESOLUTION|>--- conflicted
+++ resolved
@@ -96,22 +96,10 @@
 
 #[cfg_attr(feature = "flutter", frb)]
 pub async fn batch_unblock_contacts(contact_ids: Vec<String>) -> Result<u32, String> {
-<<<<<<< HEAD
     Err("Not implemented - needs mutable engine access".to_string())
 }
 
 #[frb]
-=======
-    let engine = ENGINE.get().ok_or("Engine not initialized")?;
-    engine
-        .contacts()
-        .batch_unblock_contacts(contact_ids)
-        .await
-        .map_err(|e| e.to_string())
-}
-
-#[cfg_attr(feature = "flutter", frb)]
->>>>>>> 686215ea
 pub async fn save_contacts() -> Result<(), String> {
     Err("Not implemented - needs mutable engine access".to_string())
 }
