--- conflicted
+++ resolved
@@ -1,4 +1,3 @@
-<<<<<<< HEAD
 use crate::contacts::{
     ContactError, ContactInteractionStats, ContactIssueType, ContactValidationIssue, IssueSeverity,
 };
@@ -142,14 +141,6 @@
             .collect()
     }
 
-=======
-// Добавить эти методы в struct ContactManager для поддержки batch-операций
-
-impl ContactManager {
-    // ... существующие методы ...
-
-    // Метод для пакетной блокировки контактов
->>>>>>> 686215ea
     pub async fn batch_block_contacts(
         &self,
         contact_ids: Vec<String>,
@@ -186,12 +177,7 @@
         Ok(unblocked_count)
     }
 
-<<<<<<< HEAD
     pub async fn update_contact_activity(&mut self, contact_id: &str) -> Result<(), ContactError> {
-=======
-    // Метод для обновления активности контакта
-    pub async fn update_contact_activity(&self, contact_id: &str) -> Result<(), ContactError> {
->>>>>>> 686215ea
         if let Some(contact) = self.contact_book.contacts.get_mut(contact_id) {
             contact.last_seen = Some(chrono::Utc::now());
             contact.status = ContactStatus::Online;
@@ -230,10 +216,6 @@
         Ok(updated_count)
     }
 
-<<<<<<< HEAD
-=======
-    // Метод для получения статистики взаимодействия с контактом
->>>>>>> 686215ea
     pub fn get_contact_interaction_stats(
         &self,
         contact_id: &str,
@@ -263,12 +245,7 @@
         }
     }
 
-<<<<<<< HEAD
     pub async fn cleanup_blocked_contacts(&mut self, days: u32) -> Result<u32, ContactError> {
-=======
-    // Метод для очистки заблокированных контактов
-    pub async fn cleanup_blocked_contacts(&self, days: u32) -> Result<u32, ContactError> {
->>>>>>> 686215ea
         let cutoff_time = chrono::Utc::now() - chrono::Duration::days(days as i64);
         let all_contacts = self.get_contacts();
         let mut cleanup_count = 0;
@@ -357,7 +334,6 @@
         parts[1].parse::<u16>().is_ok()
     }
 
-<<<<<<< HEAD
     pub async fn save_contacts(&self) -> Result<(), ContactError> {
         Ok(())
     }
@@ -533,29 +509,4 @@
         last_seen: Some(peer_data.last_seen),
     };
 
-    Ok(contact)
-=======
-    // Метод для сохранения контактов
-    pub async fn save_contacts(&self) -> Result<(), ContactError> {
-        // Реализация зависит от вашей конкретной логики сохранения
-        // Пример:
-        // self.storage.save_contacts(&self.contact_book).await
-        //     .map_err(|e| ContactError::StorageError(e.to_string()))
-
-        // Заглушка для примера
-        Ok(())
-    }
-
-    // Метод для загрузки контактов
-    pub async fn load_contacts(&self) -> Result<(), ContactError> {
-        // Реализация зависит от вашей конкретной логики загрузки
-        // Пример:
-        // let loaded_contacts = self.storage.load_contacts().await
-        //     .map_err(|e| ContactError::StorageError(e.to_string()))?;
-        // self.contact_book = loaded_contacts;
-
-        // Заглушка для примера
-        Ok(())
-    }
->>>>>>> 686215ea
-}+    Ok(contact)